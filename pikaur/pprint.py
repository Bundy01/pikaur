--- conflicted
+++ resolved
@@ -62,16 +62,12 @@
         print(format_paragraph(package))
 
 
-<<<<<<< HEAD
+VERSION_SEPARATORS = ('.', '+', '-', ':')
+
+
 def pretty_format_upgradeable(
         packages_updates, verbose=False, print_repo=False, color=True, template=None
 ):
-=======
-VERSION_SEPARATORS = ('.', '+', '-', ':')
-
-
-def pretty_format_upgradeable(packages_updates, verbose=False, print_repo=False, color=True):
->>>>>>> a325e23f
 
     _color_line = color_line
     _bold_line = bold_line
@@ -116,13 +112,8 @@
             new_version_postfix = common_version.join(_new_version_postfix)
         return new_version_postfix
 
-<<<<<<< HEAD
     def pretty_format(pkg_update, template):
-        common_version = get_common_string(
-=======
-    def pretty_format(pkg_update):
         common_version, difference_size = get_common_version(
->>>>>>> a325e23f
             pkg_update.Current_Version, pkg_update.New_Version
         )
         version_color = 10
